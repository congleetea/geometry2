/*
 * Copyright (c) 2008, Willow Garage, Inc.
 * All rights reserved.
 *
 * Redistribution and use in source and binary forms, with or without
 * modification, are permitted provided that the following conditions are met:
 *
 *     * Redistributions of source code must retain the above copyright
 *       notice, this list of conditions and the following disclaimer.
 *     * Redistributions in binary form must reproduce the above copyright
 *       notice, this list of conditions and the following disclaimer in the
 *       documentation and/or other materials provided with the distribution.
 *     * Neither the name of the Willow Garage, Inc. nor the names of its
 *       contributors may be used to endorse or promote products derived from
 *       this software without specific prior written permission.
 *
 * THIS SOFTWARE IS PROVIDED BY THE COPYRIGHT HOLDERS AND CONTRIBUTORS "AS IS"
 * AND ANY EXPRESS OR IMPLIED WARRANTIES, INCLUDING, BUT NOT LIMITED TO, THE
 * IMPLIED WARRANTIES OF MERCHANTABILITY AND FITNESS FOR A PARTICULAR PURPOSE
 * ARE DISCLAIMED. IN NO EVENT SHALL THE COPYRIGHT OWNER OR CONTRIBUTORS BE
 * LIABLE FOR ANY DIRECT, INDIRECT, INCIDENTAL, SPECIAL, EXEMPLARY, OR
 * CONSEQUENTIAL DAMAGES (INCLUDING, BUT NOT LIMITED TO, PROCUREMENT OF
 * SUBSTITUTE GOODS OR SERVICES; LOSS OF USE, DATA, OR PROFITS; OR BUSINESS
 * INTERRUPTION) HOWEVER CAUSED AND ON ANY THEORY OF LIABILITY, WHETHER IN
 * CONTRACT, STRICT LIABILITY, OR TORT (INCLUDING NEGLIGENCE OR OTHERWISE)
 * ARISING IN ANY WAY OUT OF THE USE OF THIS SOFTWARE, EVEN IF ADVISED OF THE
 * POSSIBILITY OF SUCH DAMAGE.
 */

/** \author Wim Meeussen */

#ifndef TF2_ROS_BUFFER_INTERFACE_H
#define TF2_ROS_BUFFER_INTERFACE_H

#include <tf2/buffer_core.h>
#include <tf2/transform_datatypes.h>
#include <tf2/exceptions.h>
#include <geometry_msgs/msg/transform_stamped.hpp>
#include <sstream>
//TODO(tfoote)  review removal #include <tf2/convert.h>

namespace tf2_ros
{
<<<<<<< HEAD
  // TODO(tfoote) replace this with something easier
  inline builtin_interfaces::msg::Time get_now_msg()
  {
    // TODO(tfoote) update to use an rclcpp now in future implementation
    // msg.header.stamp = builtin_interfaces::msg::Time.now();
    auto now = std::chrono::system_clock::now();
    std::chrono::nanoseconds ns = \
      std::chrono::duration_cast<std::chrono::nanoseconds>(now.time_since_epoch());
    std::chrono::seconds s = \
      std::chrono::duration_cast<std::chrono::seconds>(now.time_since_epoch());
    builtin_interfaces::msg::Time t;
    t.sec = (int32_t)s.count();
    t.nanosec = (uint32_t)(ns.count() % 1000000000ull);
    return t;
  }

  inline double timeToSec(const builtin_interfaces::msg::Time & time_msg)
  {
    auto ns = std::chrono::duration<double, std::nano>(time_msg.nanosec);
    auto s = std::chrono::duration<double>(time_msg.sec);
    return (s + std::chrono::duration_cast<std::chrono::seconds>(ns)).count();
  }
=======
>>>>>>> b4dc23c5

/** \brief Abstract interface for wrapping tf2::BufferCore in a ROS-based API.
 * Implementations include tf2_ros::Buffer and tf2_ros::BufferClient.
 */
class BufferInterface
{
public:

  /** \brief Get the transform between two frames by frame ID.
   * \param target_frame The frame to which data should be transformed
   * \param source_frame The frame where the data originated
   * \param time The time at which the value of the transform is desired. (0 will get the latest)
   * \param timeout How long to block before failing
   * \return The transform between the frames
   *
   * Possible exceptions tf2::LookupException, tf2::ConnectivityException,
   * tf2::ExtrapolationException, tf2::InvalidArgumentException
   */
  virtual geometry_msgs::msg::TransformStamped
    lookupTransform(const std::string& target_frame, const std::string& source_frame, 
		    const tf2::TimePoint& time, const tf2::Duration timeout) const = 0;

  /** \brief Get the transform between two frames by frame ID assuming fixed frame.
   * \param target_frame The frame to which data should be transformed
   * \param target_time The time to which the data should be transformed. (0 will get the latest)
   * \param source_frame The frame where the data originated
   * \param source_time The time at which the source_frame should be evaluated. (0 will get the latest)
   * \param fixed_frame The frame in which to assume the transform is constant in time. 
   * \param timeout How long to block before failing
   * \return The transform between the frames
   *
   * Possible exceptions tf2::LookupException, tf2::ConnectivityException,
   * tf2::ExtrapolationException, tf2::InvalidArgumentException
   */
  virtual geometry_msgs::msg::TransformStamped 
    lookupTransform(const std::string& target_frame, const tf2::TimePoint& target_time,
		    const std::string& source_frame, const tf2::TimePoint& source_time,
		    const std::string& fixed_frame, const tf2::Duration timeout) const = 0;


  /** \brief Test if a transform is possible
   * \param target_frame The frame into which to transform
   * \param source_frame The frame from which to transform
   * \param time The time at which to transform
   * \param timeout How long to block before failing
   * \param errstr A pointer to a string which will be filled with why the transform failed, if not NULL
   * \return True if the transform is possible, false otherwise 
   */
  virtual bool
    canTransform(const std::string& target_frame, const std::string& source_frame, 
		 const tf2::TimePoint& time, const tf2::Duration timeout, std::string* errstr = NULL) const = 0;

  /** \brief Test if a transform is possible
   * \param target_frame The frame into which to transform
   * \param target_time The time into which to transform
   * \param source_frame The frame from which to transform
   * \param source_time The time from which to transform
   * \param fixed_frame The frame in which to treat the transform as constant in time
   * \param timeout How long to block before failing
   * \param errstr A pointer to a string which will be filled with why the transform failed, if not NULL
   * \return True if the transform is possible, false otherwise 
   */
  virtual bool
    canTransform(const std::string& target_frame, const tf2::TimePoint& target_time,
		 const std::string& source_frame, const tf2::TimePoint& source_time,
		 const std::string& fixed_frame, const tf2::Duration timeout, std::string* errstr = NULL) const = 0;


<<<<<<< HEAD
/* TODO(tfoote) restore transform methods
  // Transform, simple api, with pre-allocation
=======
  /** \brief Transform an input into the target frame.
   * This function is templated and can take as input any valid mathematical object that tf knows
   * how to apply a transform to, by way of the templated math conversions interface.
   * For example, the template type could be a Transform, Pose, Vector, or Quaternion message
   * type (as defined in geometry_msgs).
   * \tparam T The type of the object to transform.
   * \param in The object to transform
   * \param out The transformed output, preallocated by the caller.
   * \param target_frame The string identifer for the frame to transform into.
   * \param timeout How long to wait for the target frame. Default value is zero (no blocking).
   */
>>>>>>> b4dc23c5
  template <class T>
    T& transform(const T& in, T& out, 
		 const std::string& target_frame, tf2::Duration timeout=tf2::Duration(0.0)) const
  {
    // do the transform
    tf2::doTransform(in, out, lookupTransform(target_frame, tf2::getFrameId(in), tf2::getTimestamp(in), timeout));
    return out;
  }
<<<<<<< HEAD
  
  
  // transform, simple api, no pre-allocation
  template <class T>
    T transform(const T& in, 
		const std::string& target_frame, tf2::Duration timeout=tf2::Duration(0.0)) const
=======

  /** \brief Transform an input into the target frame.
   * This function is templated and can take as input any valid mathematical object that tf knows
   * how to apply a transform to, by way of the templated math conversions interface.
   * For example, the template type could be a Transform, Pose, Vector, or Quaternion message
   * type (as defined in geometry_msgs).
   * \tparam T The type of the object to transform.
   * \param in The object to transform.
   * \param target_frame The string identifer for the frame to transform into.
   * \param timeout How long to wait for the target frame. Default value is zero (no blocking).
   * \return The transformed output.
   */
  template <class T>
    T transform(const T& in,
		const std::string& target_frame, ros::Duration timeout=ros::Duration(0.0)) const
>>>>>>> b4dc23c5
  {
    T out;
    return transform(in, out, target_frame, timeout);
  }
<<<<<<< HEAD
  
  //transform, simple api, different types, pre-allocation
=======

  /** \brief Transform an input into the target frame and convert to a specified output type.
   * It is templated on two types: the type of the input object and the type of the
   * transformed output.
   * For example, the template types could be Transform, Pose, Vector, or Quaternion messages
   * type (as defined in geometry_msgs).
   * The function will calculate the transformation and then convert the result into the
   * specified output type.
   * Compilation will fail if a known conversion does not exist bewteen the two template
   * parameters.
   * \tparam A The type of the object to transform.
   * \tparam B The type of the transformed output.
   * \param in The object to transform
   * \param out The transformed output, converted to the specified type.
   * \param target_frame The string identifer for the frame to transform into.
   * \param timeout How long to wait for the target frame. Default value is zero (no blocking).
   * \return The transformed output, converted to the specified type.
   */
>>>>>>> b4dc23c5
  template <class A, class B>
    B& transform(const A& in, B& out,
        const std::string& target_frame, tf2::Duration timeout=tf2::Duration(0.0)) const
  {
    A copy = transform(in, target_frame, timeout);
    tf2::convert(copy, out);
    return out;
  }
<<<<<<< HEAD
  
  // Transform, advanced api, with pre-allocation
=======

  /** \brief Transform an input into the target frame (advanced).
   * This function is templated and can take as input any valid mathematical object that tf knows
   * how to apply a transform to, by way of the templated math conversions interface.
   * For example, the template type could be a Transform, Pose, Vector, or Quaternion message
   * type (as defined in geometry_msgs).
   * This function follows the advanced API, which allows transforming between different time
   * points, and specifying a fixed frame that does not varying in time.
   * \tparam T The type of the object to transform.
   * \param in The object to transform
   * \param out The transformed output, preallocated by the caller.
   * \param target_frame The string identifer for the frame to transform into.
   * \param target_time The time into which to transform
   * \param fixed_frame The frame in which to treat the transform as constant in time.
   * \param timeout How long to wait for the target frame. Default value is zero (no blocking).
   */
>>>>>>> b4dc23c5
  template <class T>
    T& transform(const T& in, T& out, 
		 const std::string& target_frame, const tf2::TimePoint& target_time,
		 const std::string& fixed_frame, tf2::Duration timeout=tf2::Duration(0.0)) const
  {
    // do the transform
    tf2::doTransform(in, out, lookupTransform(target_frame, target_time, 
                                              tf2::getFrameId(in), tf2::getTimestamp(in), 
                                              fixed_frame, timeout));
    return out;
  }


  /** \brief Transform an input into the target frame (advanced).
   * This function is templated and can take as input any valid mathematical object that tf knows
   * how to apply a transform to, by way of the templated math conversions interface.
   * For example, the template type could be a Transform, Pose, Vector, or Quaternion message
   * type (as defined in geometry_msgs).
   * This function follows the advanced API, which allows transforming between different time
   * points, and specifying a fixed frame that does not varying in time.
   * \tparam T The type of the object to transform.
   * \param in The object to transform
   * \param target_frame The string identifer for the frame to transform into.
   * \param target_time The time into which to transform
   * \param fixed_frame The frame in which to treat the transform as constant in time.
   * \param timeout How long to wait for the target frame. Default value is zero (no blocking).
   * \return The transformed output.
   */
  template <class T>
    T transform(const T& in, 
		 const std::string& target_frame, const tf2::TimePoint& target_time,
		 const std::string& fixed_frame, tf2::Duration timeout=tf2::Duration(0.0)) const
  {
    T out;
    return transform(in, out, target_frame, target_time, fixed_frame, timeout);
  }
<<<<<<< HEAD
  
  // Transform, advanced api, different types, with pre-allocation
=======


  /** \brief Transform an input into the target frame and convert to a specified output type (advanced).
   * It is templated on two types: the type of the input object and the type of the
   * transformed output.
   * For example, the template type could be a Transform, Pose, Vector, or Quaternion message
   * type (as defined in geometry_msgs).
   * The function will calculate the transformation and then convert the result into the
   * specified output type.
   * Compilation will fail if a known conversion does not exist bewteen the two template
   * parameters.
   * This function follows the advanced API, which allows transforming between different time
   * points, and specifying a fixed frame that does not varying in time.
   * \tparam A The type of the object to transform.
   * \tparam B The type of the transformed output.
   * \param in The object to transform
   * \param out The transformed output, converted to the specified output type.
   * \param target_frame The string identifer for the frame to transform into.
   * \param target_time The time into which to transform
   * \param fixed_frame The frame in which to treat the transform as constant in time.
   * \param timeout How long to wait for the target frame. Default value is zero (no blocking).
   * \return The transformed output, converted to the specified output type.
   */
>>>>>>> b4dc23c5
  template <class A, class B>
    B& transform(const A& in, B& out, 
		 const std::string& target_frame, const tf2::TimePoint& target_time,
		 const std::string& fixed_frame, tf2::Duration timeout=tf2::Duration(0.0)) const
  {
    // do the transform
    A copy = transform(in, target_frame, target_time, fixed_frame, timeout);
    tf2::convert(copy, out);
    return out;
  }
*/

 }; // class


} // namespace

#endif // TF2_ROS_BUFFER_INTERFACE_H<|MERGE_RESOLUTION|>--- conflicted
+++ resolved
@@ -41,31 +41,6 @@
 
 namespace tf2_ros
 {
-<<<<<<< HEAD
-  // TODO(tfoote) replace this with something easier
-  inline builtin_interfaces::msg::Time get_now_msg()
-  {
-    // TODO(tfoote) update to use an rclcpp now in future implementation
-    // msg.header.stamp = builtin_interfaces::msg::Time.now();
-    auto now = std::chrono::system_clock::now();
-    std::chrono::nanoseconds ns = \
-      std::chrono::duration_cast<std::chrono::nanoseconds>(now.time_since_epoch());
-    std::chrono::seconds s = \
-      std::chrono::duration_cast<std::chrono::seconds>(now.time_since_epoch());
-    builtin_interfaces::msg::Time t;
-    t.sec = (int32_t)s.count();
-    t.nanosec = (uint32_t)(ns.count() % 1000000000ull);
-    return t;
-  }
-
-  inline double timeToSec(const builtin_interfaces::msg::Time & time_msg)
-  {
-    auto ns = std::chrono::duration<double, std::nano>(time_msg.nanosec);
-    auto s = std::chrono::duration<double>(time_msg.sec);
-    return (s + std::chrono::duration_cast<std::chrono::seconds>(ns)).count();
-  }
-=======
->>>>>>> b4dc23c5
 
 /** \brief Abstract interface for wrapping tf2::BufferCore in a ROS-based API.
  * Implementations include tf2_ros::Buffer and tf2_ros::BufferClient.
@@ -134,10 +109,6 @@
 		 const std::string& fixed_frame, const tf2::Duration timeout, std::string* errstr = NULL) const = 0;
 
 
-<<<<<<< HEAD
-/* TODO(tfoote) restore transform methods
-  // Transform, simple api, with pre-allocation
-=======
   /** \brief Transform an input into the target frame.
    * This function is templated and can take as input any valid mathematical object that tf knows
    * how to apply a transform to, by way of the templated math conversions interface.
@@ -149,7 +120,6 @@
    * \param target_frame The string identifer for the frame to transform into.
    * \param timeout How long to wait for the target frame. Default value is zero (no blocking).
    */
->>>>>>> b4dc23c5
   template <class T>
     T& transform(const T& in, T& out, 
 		 const std::string& target_frame, tf2::Duration timeout=tf2::Duration(0.0)) const
@@ -158,14 +128,6 @@
     tf2::doTransform(in, out, lookupTransform(target_frame, tf2::getFrameId(in), tf2::getTimestamp(in), timeout));
     return out;
   }
-<<<<<<< HEAD
-  
-  
-  // transform, simple api, no pre-allocation
-  template <class T>
-    T transform(const T& in, 
-		const std::string& target_frame, tf2::Duration timeout=tf2::Duration(0.0)) const
-=======
 
   /** \brief Transform an input into the target frame.
    * This function is templated and can take as input any valid mathematical object that tf knows
@@ -181,15 +143,10 @@
   template <class T>
     T transform(const T& in,
 		const std::string& target_frame, ros::Duration timeout=ros::Duration(0.0)) const
->>>>>>> b4dc23c5
   {
     T out;
     return transform(in, out, target_frame, timeout);
   }
-<<<<<<< HEAD
-  
-  //transform, simple api, different types, pre-allocation
-=======
 
   /** \brief Transform an input into the target frame and convert to a specified output type.
    * It is templated on two types: the type of the input object and the type of the
@@ -208,7 +165,6 @@
    * \param timeout How long to wait for the target frame. Default value is zero (no blocking).
    * \return The transformed output, converted to the specified type.
    */
->>>>>>> b4dc23c5
   template <class A, class B>
     B& transform(const A& in, B& out,
         const std::string& target_frame, tf2::Duration timeout=tf2::Duration(0.0)) const
@@ -217,10 +173,6 @@
     tf2::convert(copy, out);
     return out;
   }
-<<<<<<< HEAD
-  
-  // Transform, advanced api, with pre-allocation
-=======
 
   /** \brief Transform an input into the target frame (advanced).
    * This function is templated and can take as input any valid mathematical object that tf knows
@@ -237,7 +189,6 @@
    * \param fixed_frame The frame in which to treat the transform as constant in time.
    * \param timeout How long to wait for the target frame. Default value is zero (no blocking).
    */
->>>>>>> b4dc23c5
   template <class T>
     T& transform(const T& in, T& out, 
 		 const std::string& target_frame, const tf2::TimePoint& target_time,
@@ -274,11 +225,6 @@
     T out;
     return transform(in, out, target_frame, target_time, fixed_frame, timeout);
   }
-<<<<<<< HEAD
-  
-  // Transform, advanced api, different types, with pre-allocation
-=======
-
 
   /** \brief Transform an input into the target frame and convert to a specified output type (advanced).
    * It is templated on two types: the type of the input object and the type of the
@@ -301,7 +247,6 @@
    * \param timeout How long to wait for the target frame. Default value is zero (no blocking).
    * \return The transformed output, converted to the specified output type.
    */
->>>>>>> b4dc23c5
   template <class A, class B>
     B& transform(const A& in, B& out, 
 		 const std::string& target_frame, const tf2::TimePoint& target_time,
@@ -312,7 +257,6 @@
     tf2::convert(copy, out);
     return out;
   }
-*/
 
  }; // class
 
